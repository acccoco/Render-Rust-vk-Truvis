--- conflicted
+++ resolved
@@ -6,17 +6,11 @@
 pub mod command_buffer;
 pub mod command_pool;
 pub mod descriptor;
+pub mod image;
 pub mod mesh;
 pub mod pipeline;
 pub mod query_pool;
 pub mod queue;
+pub mod sampler;
 pub mod shader;
-<<<<<<< HEAD
-pub mod synchronize;
-=======
-pub mod acceleration;
-pub mod query_pool;
-pub mod mesh;
-pub mod sampler;
-pub mod image;
->>>>>>> d0e845b1
+pub mod synchronize;