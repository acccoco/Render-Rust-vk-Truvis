//! 进行模型处理
//!
//! gltf 的格式，参考 https://www.khronos.org/files/gltf20-reference-guide.pdf

use std::{mem::size_of, rc::Rc};

use ash::vk;
use glam::f32::Mat4;
use itertools::{izip, Itertools};
use static_init::raw_static::Static;

<<<<<<< HEAD
use crate::{resource::model::StaticMeshData, rhi::Rhi};
=======
use crate::{
    resource::model::StaticMeshData,
    rhi_type::{image::RhiImage2D, sampler::RhiSampler},
};
>>>>>>> d0e845b1


/// 导入 gltf 格式的模型
///
/// 支持 mesh，不支持 skin，动画
pub struct GltfLoader
{
    gltf_doc: gltf::Document,
    buffers: Vec<gltf::buffer::Data>,
    images: Vec<gltf::image::Data>,
}

impl GltfLoader
{
    /// 从 gltf 文件中载入模型
    pub fn load(path: &std::path::Path) -> Vec<HissNode>
    {
        let loader = Self::from_file(core, path);
        loader.process_scene()
    }

    /// 根据 gltf 文件创建 loader，使用 loader 来读取模型数据
    fn from_file(core: Rc<HissRhiCore>, path: &std::path::Path) -> Self
    {
        let (doc, buffers, images) =
            gltf::import(path).unwrap_or_else(|_| panic!("failed to open gltf file: {:?}", path));

        Self {
            core,
            gltf_doc: doc,
            buffers,
            images,
        }
    }

    /// 处理 gltf 的场景，场景是 gltf 中最大的层级
    ///
    /// ```json
    /// {
    ///     "scene": 0, // 通过该字段指定默认场景
    ///     "scenes": [
    ///         { "nodes": [ 0, 1, 2 ] },
    ///         { "nodes": ... }
    ///     ],
    /// }
    /// ```
    fn process_scene(&self) -> Vec<HissNode>
    {
        // 读取默认场景，否则读取 0 号场景
        let default_scene = self.gltf_doc.default_scene();
        let scene = default_scene.unwrap_or_else(|| self.gltf_doc.scenes().next().unwrap());

        let mut nodes = vec![];
        for node in scene.nodes() {
            let node = self.process_node(&node, &Mat4::IDENTITY);
            nodes.push(node);
        }

        nodes
    }

    /// 处理 gltf 中的一个 node
    ///
    /// node 可以包含 transform，mesh，camera，light 信息
    ///
    /// ```json
    /// {
    ///     "children": ...,
    ///
    ///     // transform 以 matrix 形式整体指定，或者分别指定
    ///     "matrix": ...,
    ///     "translation": ...,
    ///     "rotation": ...,
    ///     "scale": ...,
    ///
    ///     // node 中要么包含 mesh，要么包含 camera
    ///     "mesh": 4,
    ///     "camera": 5,
    /// }
    /// ```
    fn process_node(&self, node: &gltf::Node, parent_matrix: &Mat4) -> HissNode
    {
        // 处理 transform 信息
        // gltf 文件采用的是「右手系」
        // gltf 这个库使用 column major 的方式存放矩阵（每个元素相当于矩阵的一列）
        let local_matrix = Mat4::from_cols_array_2d(&node.transform().matrix());
        let matrix = parent_matrix.mul_mat4(&local_matrix);

        // gltf 的一个 mesh 中可以有多个 primitive，所以可以解析出多个可渲染的 Mesh 对象
        let meshes: Vec<Box<dyn HissMesh>> = node.mesh().map_or(vec![], |gltf_mesh| self.process_mesh(&gltf_mesh));

        let children: Vec<HissNode> = node.children().map(|node| self.process_node(&node, &matrix)).collect();

        HissNode::new(meshes, children, matrix)
    }

    /// 处理 gltf 中的 mesh
    ///
    /// mesh 包括：indices，vertices attribute
    ///
    /// 一个 mesh 中可以有多个 `primitive`，每个 `primitive` 都是单独可渲染的
    /// 一个 mesh 的结构如下：
    ///
    /// ```json
    /// {
    ///    "primitives": [
    ///        {
    ///            "mode": 4,  // 点，线，三角面
    ///            "indices: n,
    ///            "attributes": {
    ///                "POSITION": n,
    ///                "NORMAL": n,
    ///            },
    ///            "material": n,
    ///        }
    ///    ]
    /// },
    /// ```
    fn process_mesh(&self, mesh: &gltf::Mesh) -> Vec<Box<dyn HissMesh>>
    {
        let mut meshes: Vec<Box<dyn HissMesh>> = vec![];

        for primitive in mesh.primitives() {
            assert_eq!(primitive.mode(), gltf::mesh::Mode::Triangles);

            let (vertex_buffer, vertex_cnt) = self.loader_primitive_data(&primitive);
            let (index_buffer, index_cnt) = self.create_index_buffer(&primitive);
            let material = Rc::new(self.create_material(&primitive));

            let mesh = HissMeshPNTBuilder::default()
                .vertex_buffers(vec![vertex_buffer])
                .vertex_cnt(vertex_cnt)
                .index_buffer(index_buffer)
                .indices_cnt(index_cnt)
                .material(material)
                .build()
                .unwrap();
            meshes.push(Box::new(mesh));
        }

        meshes
    }

    fn loader_primitive_data(&self, primitive: &gltf::Primitive) -> StaticMeshData
    {
        const DEFAULT_NORMAL: [f32; 3] = [0_f32; 3];
        const DEFAULT_TANGENT: [f32; 4] = [0_f32; 4];
        const DEFAULT_UV: [f32; 2] = [0_f32; 2];

        let mut mesh_data = StaticMeshData::default();

        let reader = primitive.reader(|buffer| Some(self.buffers[buffer.index()].as_ref()));

        mesh_data.positions = reader.read_positions().unwrap().collect_vec();
        let vertex_cnt = mesh_data.positions.len();

        mesh_data.normal = reader.read_normals().map_or_else(|| vec![DEFAULT_NORMAL; vertex_cnt], Iterator::collect);
        mesh_data.tangent = reader.read_tangents().map_or_else(|| vec![DEFAULT_TANGENT; vertex_cnt], Iterator::collect);
        mesh_data.uv = reader.read_tex_coords(0).map_or_else(|| vec![DEFAULT_UV; vertex_cnt], Iterator::collect);

        assert!(
            mesh_data.normal.len() == vertex_cnt &&
                mesh_data.tangent.len() == vertex_cnt &&
                mesh_data.uv.len() == vertex_cnt
        );

        mesh_data.index = reader.read_indices().expect("gltf file has no indices.").into_u32().collect();

        mesh_data
    }


    /// 创建材质对象
    ///
    /// gltf 中一个 material 的组成
    /// ```json
    /// {
    ///     "pbrMetallicRoughness": {
    ///         "baseColorTexture": {},
    ///         "baseColorFactor": [f32; 4],
    ///         "metallicRoughnessTexture": {},
    ///         "metallicFactor": f32,
    ///         "roughnessFactor": f32,
    ///     },
    ///     "normalTexture": {},
    ///     "occlusionTexture": {},
    ///     "emissiveTexture": {},
    ///     "emissiveFactor": [f32; 3]
    /// }
    /// ```
    fn create_material(&self, primitive: &gltf::Primitive) -> HissMatMR
    {
        let pbr = primitive.material().pbr_metallic_roughness();

        // 读取 base color texture：以 sRGB 编码的
        let base_color_tex = pbr.base_color_texture().map(|info| self.create_texture(info, true));

        // 读取 metallic roughness texture
        // metallic 位于 Blue 通道；Roughness 位于 Green 通道
        // 线性编码
        let mr_tex = pbr.metallic_roughness_texture().map(|info| self.create_texture(info, false));

        let base_color_factor = pbr.base_color_factor();
        let matallic_factor = pbr.metallic_factor();
        let roughness_factor = pbr.roughness_factor();

        HissMatMR::builder()
            .base_color_tex(base_color_tex)
            .base_color_factor(base_color_factor)
            .metallic_roughness_tex(mr_tex)
            .metallic_factor(matallic_factor)
            .roughness_factor(roughness_factor)
            .build()
            .unwrap()
    }

    /// 根据 gltf 的 texture info 创建 Texture 对象
    ///
    /// 注 只支持 TexCoord == 0 的 texture
    fn create_texture(&self, tex_info: gltf::texture::Info, s_rgb: bool) -> HissTexture
    {
        assert_eq!(tex_info.tex_coord(), 0);

        let sampler = self.create_sampler(&tex_info.texture().sampler());
        let image = self.create_image(&self.images[tex_info.texture().source().index()], s_rgb);
        HissTexture::new(self.core.clone(), Rc::new(image), sampler)
    }

    fn create_image(&self, image: &gltf::image::Data, s_rgb: bool) -> RhiImage2D
    {
        let image_info = vk::ImageCreateInfo::builder()
            .image_type(vk::ImageType::TYPE_2D)
            .format(Self::gltf_format_to_vk(image.format, s_rgb))
            .extent(
                vk::Extent2D {
                    width: image.width,
                    height: image.height,
                }
                .into(),
            )
            .usage(vk::ImageUsageFlags::SAMPLED);

        let alloc_info = vk_mem::AllocationCreateInfo {
            usage: vk_mem::MemoryUsage::AutoPreferDevice,
            ..Default::default()
        };

        RhiImage2D::new(&image_info, &alloc_info)
    }

    fn create_sampler(&self, sampler: &gltf::texture::Sampler) -> RhiSampler
    {
        let (min_filter, mipmap_mode) = Self::gltf_min_filter_to_vk(sampler.min_filter());
        let mag_filter = Self::gltf_mag_filter_to_vk(sampler.mag_filter());

        let sampler_info = vk::SamplerCreateInfo::builder()
            .min_filter(min_filter)
            .mag_filter(mag_filter)
            .mipmap_mode(mipmap_mode)
            .address_mode_u(Self::gltf_wrap_mode_to_vk(sampler.wrap_s()))
            .address_mode_v(Self::gltf_wrap_mode_to_vk(sampler.wrap_t()));

<<<<<<< HEAD
        unsafe {
            Rhi::instance()
                .device()
                .create_sampler(&sampler_info, None)
                .expect("failed to create sampler for gltf")
        }
=======
        RhiSampler::new(&sampler_info, "gltf sampler")
>>>>>>> d0e845b1
    }
}


// 一些工具函数
impl GltfLoader
{
    /// 将 gltf 内定义的 format 转换为 vulkan 的 format
    ///
    /// 注 只支持有限的几种格式
    fn gltf_format_to_vk(format: gltf::image::Format, s_rgb: bool) -> vk::Format
    {
        use ash::vk::Format as v;
        use gltf::image::Format as g;

        if s_rgb {
            match format {
                g::R8 => v::R8_SRGB,
                g::R8G8 => v::R8G8_SRGB,
                g::R8G8B8 => v::R8G8B8_SRGB,
                g::R8G8B8A8 => v::R8G8B8A8_SRGB,
                _ => panic!("unsupported format"),
            }
        } else {
            match format {
                g::R8 => v::R8_UNORM,
                g::R8G8 => v::R8G8_UNORM,
                g::R8G8B8 => v::R8G8B8_UNORM,
                g::R8G8B8A8 => v::R8G8B8A8_UNORM,
                _ => panic!("unsupported format"),
            }
        }
    }

    /// 将 gltf 文件中的 texture min 参数（OpenGL 风格）转换为 vulkan 格式
    ///
    /// gltf 中的 min 对应者 vulkan 中的 min filter 以及 mipmap mod
    fn gltf_min_filter_to_vk(filter: Option<gltf::texture::MinFilter>) -> (vk::Filter, vk::SamplerMipmapMode)
    {
        use ash::vk::{Filter, SamplerMipmapMode};
        use gltf::texture::MinFilter;

        // 注：LinearMipmapNearest 表示 level 内 linear，level 之间 nearest
        filter.map_or((Filter::default(), SamplerMipmapMode::default()), |filter| match filter {
            MinFilter::Nearest => (Filter::NEAREST, SamplerMipmapMode::default()),
            MinFilter::Linear => (Filter::LINEAR, SamplerMipmapMode::default()),
            MinFilter::NearestMipmapNearest => (Filter::NEAREST, SamplerMipmapMode::NEAREST),
            MinFilter::LinearMipmapNearest => (Filter::LINEAR, SamplerMipmapMode::NEAREST),
            MinFilter::NearestMipmapLinear => (Filter::NEAREST, SamplerMipmapMode::LINEAR),
            MinFilter::LinearMipmapLinear => (Filter::LINEAR, SamplerMipmapMode::LINEAR),
        })
    }

    /// 将 gltf 中纹理的 mag 参数（OpenGL 风格）转换为 vulkan 格式
    fn gltf_mag_filter_to_vk(filter: Option<gltf::texture::MagFilter>) -> vk::Filter
    {
        use ash::vk::Filter;
        use gltf::texture::MagFilter;

        filter.map_or(Filter::default(), |filter| match filter {
            MagFilter::Nearest => Filter::NEAREST,
            MagFilter::Linear => Filter::LINEAR,
        })
    }

    /// 将 gltf 中纹理的 sampler wrap mode 转换成 vk 的 wrap mode
    fn gltf_wrap_mode_to_vk(wrap_mode: gltf::texture::WrappingMode) -> vk::SamplerAddressMode
    {
        use ash::vk::SamplerAddressMode;
        use gltf::texture::WrappingMode;

        match wrap_mode {
            WrappingMode::ClampToEdge => SamplerAddressMode::CLAMP_TO_EDGE,
            WrappingMode::MirroredRepeat => SamplerAddressMode::MIRRORED_REPEAT,
            WrappingMode::Repeat => SamplerAddressMode::REPEAT,
        }
    }
}<|MERGE_RESOLUTION|>--- conflicted
+++ resolved
@@ -9,14 +9,10 @@
 use itertools::{izip, Itertools};
 use static_init::raw_static::Static;
 
-<<<<<<< HEAD
-use crate::{resource::model::StaticMeshData, rhi::Rhi};
-=======
 use crate::{
     resource::model::StaticMeshData,
     rhi_type::{image::RhiImage2D, sampler::RhiSampler},
 };
->>>>>>> d0e845b1
 
 
 /// 导入 gltf 格式的模型
@@ -279,16 +275,12 @@
             .address_mode_u(Self::gltf_wrap_mode_to_vk(sampler.wrap_s()))
             .address_mode_v(Self::gltf_wrap_mode_to_vk(sampler.wrap_t()));
 
-<<<<<<< HEAD
         unsafe {
             Rhi::instance()
                 .device()
                 .create_sampler(&sampler_info, None)
                 .expect("failed to create sampler for gltf")
         }
-=======
-        RhiSampler::new(&sampler_info, "gltf sampler")
->>>>>>> d0e845b1
     }
 }
 
